--- conflicted
+++ resolved
@@ -1,9 +1,5 @@
 ## Linear Surrogate
-<<<<<<< HEAD
 Linear Surrogate is a linear approach to modeling the relationship between a scalar response or dependent variable and one or more explanatory variables. We will use Linear Surrogate to optimize following function:
-=======
-Linear Surrogate is a linear approach to modeling the relationship between a scalar response or dependent variable and one or more explanatory variables. We will use Linear Surrogate to optimize **Eggholder Function**.
->>>>>>> 3ebe5ec5
 
 $f(x) = sin(x) + log(x)$.
 
@@ -154,4 +150,4 @@
 p2 = contour(x, y, (x, y) -> my_linear_ND([x y])) # hide
 scatter!(xs, ys, marker_z=zs) # hide
 plot(p1, p2) # hide
-```
+```