--- conflicted
+++ resolved
@@ -17,11 +17,8 @@
 XGBoost = "009559a3-9522-5dbb-924b-0b6ed2b22bb9"
 
 [compat]
-<<<<<<< HEAD
 Tracker = "0.2"
-=======
 LatinHypercubeSampling = "1.2"
->>>>>>> db224f32
 julia = "1"
 
 [extras]
